--- conflicted
+++ resolved
@@ -97,13 +97,7 @@
     "typescript": "^4.9.5"
   },
   "peerDependencies": {
-<<<<<<< HEAD
     "chromadb": "^1.2.1",
-    "pinecone-client": "^1.0.1"
-  },
-  "peerDependenciesMeta": {
-    "chromadb": {
-=======
     "@dqbd/tiktoken": "^0.2.1",
     "cohere-ai": "^5.0.2",
     "hnswlib-node": "^1.3.0",
@@ -122,7 +116,6 @@
       "optional": true
     },
     "openai": {
->>>>>>> f6a98fb9
       "optional": true
     },
     "pinecone-client": {
@@ -130,7 +123,10 @@
     },
     "serpapi": {
       "optional": true
-    }
+    },
+    "chromadb": {
+      "optional": true
+    },
   },
   "dependencies": {
     "deepcopy": "^2.1.0",
